"""
pytest test_ file for io_tools.py module
"""
import os


def test_arguments_manager():
    """
        Function to test arguments_manager()

    """
    from ..io_tools import arguments_manager
    import sys
    from unittest.mock import patch

    with patch.object(sys, 'argv', ['/mnt/erasme/git/ln2t/cvrmap/cvrmap/cvrmap.py', 'some_bids_dir', 'some_derivatives_dir', 'participant']):
        args = arguments_manager('dummyversionnumber')

        assert args.bids_dir == 'some_bids_dir'
        assert args.output_dir == 'some_derivatives_dir'
        assert args.analysis_level == 'participant'

def test_get_subjects_to_analyze():
    """
        Function to test get_subjects_to_analyze()

    """
    from ..io_tools import get_subjects_to_analyze
    from bids import BIDSLayout
    from argparse import Namespace
    import pytest
    layout = BIDSLayout('.', validate=False)
    args = Namespace(**{'participant_label': '007'})
    with pytest.raises(SystemExit) as e:
        get_subjects_to_analyze(args, layout)
    assert e.type == SystemExit

def test_get_fmriprep_dir():
    """
        Function to test get_fmriprep_dir()

    """
    from ..io_tools import get_fmriprep_dir
    from argparse import Namespace
    import pytest

    args = Namespace(**{'fmriprep_dir': '.'})
    assert get_fmriprep_dir(args) == '.'

    args = Namespace(**{'fmriprep_dir': 'crazy_place_42'})
    with pytest.raises(SystemExit) as e:
        get_fmriprep_dir(args)
    assert e.type == SystemExit

def test_get_task():
    """
        Function to test get_task()

    """
    from ..io_tools import get_task
    from bids import BIDSLayout
    from argparse import Namespace
    import pytest
    layout = BIDSLayout('.', validate=False)
    args = Namespace(**{'task': 'some_task'})
    with pytest.raises(SystemExit) as e:
        get_task(args, layout)
    assert e.type == SystemExit


def test_get_custom_label():
    """
        Function to test get_custom_label()

    """
    from ..io_tools import get_custom_label
    from argparse import Namespace

    args = Namespace(**{'label': 'crazyname'})
    res = get_custom_label(args)
    assert res == '_label-crazyname'

    args = Namespace(**{'label': None})
    res = get_custom_label(args)
    assert res == ''


def test_get_space():
    """
        Function to test get_space()

    """
    from ..io_tools import get_space
    from bids import BIDSLayout
    from argparse import Namespace
    import pytest
    import os
    from shutil import rmtree
    from pathlib import Path

    # initiate dummy derivative folder

    test_root = '/tmp/tmp_pytest'

    if os.path.isdir(test_root):
        rmtree(test_root)

    Path(test_root).mkdir(exist_ok=True, parents=True)

    dataset_description = os.path.join(test_root,
                                       'dataset_description.json')
    with open(dataset_description, 'w') as ds_desc:
        ds_desc.write(('{"Name": "dummy_value", "BIDSVersion": "dummy_value", '
                       '"DatasetType": "derivative", "GeneratedBy": '
                       '[{"Name": "dummy_value"}, {"Version": "dummy_value"}]}'))
        ds_desc.close()

    args = Namespace(**{'space': 'random_spacename'})
    layout = BIDSLayout(test_root, validate=False)
    layout.add_derivatives('some_crazy_name')
    #assert layout.get_spaces(scope='derivatives') == []

    with pytest.raises(SystemExit) as e:
        get_space(args, layout)
    assert e.type == SystemExit


<<<<<<< HEAD
def test_setup_output_dir():
    """
        Function to test setup_output_dir()

    """
    from ..io_tools import setup_output_dir
    from bids import BIDSLayout
    from argparse import Namespace
    import os

    # initiate dummy derivative folder

    args = Namespace(**{'output_dir': '/tmp/tmp_pytest_output_dir'})
    layout = BIDSLayout('.', validate=False)

    version = 'some_dummy_version'

    dataset_description = os.path.join(args.output_dir,
                                       'dataset_description.json')

    if os.path.isfile(dataset_description):
        os.remove(dataset_description)

    layout = setup_output_dir(args, version, layout)

    assert os.path.isfile(dataset_description)
    assert 'cvrmap' in layout.derivatives.keys()

    if os.path.isfile(dataset_description):
        os.remove(dataset_description)
=======
def test_set_flags():
    """
        Function to test set_flags()

    """
    from ..io_tools import set_flags
    from argparse import Namespace

    args = Namespace(**{'sloppy': 'value1', 'overwrite': 'value2',
                        'use_aroma': 'value3', 'vesselsignal': 'value4',
                        'globalsignal': 'value5'
                        })

    flags = set_flags(args)

    assert flags['sloppy'] == args.sloppy
    assert flags['overwrite'] == args.overwrite
    assert flags['ica_aroma'] == args.use_aroma
    assert flags['vesselsignal'] == args.vesselsignal
    assert flags['globalsignal'] == args.globalsignal


def test_setup_subject_output_paths():
    """
        Function to test setup_subject_output_paths()

    """
    from ..io_tools import setup_subject_output_paths
    from argparse import Namespace
    import os
    from shutil import rmtree

    args = Namespace(**{'sloppy': 'value1', 'overwrite': 'value2',
                        'use_aroma': 'value3', 'vesselsignal': 'value4',
                        'globalsignal': 'value5'
                        })
    output_dir = '/tmp/tmp_pytest'
    subject_label = 'dummylabel'
    space = 'dummyspace'
    res = None
    custom_label = 'dummycustomlabel'

    if os.path.isdir(output_dir):
        rmtree(output_dir)

    outputs = setup_subject_output_paths(output_dir, subject_label, space, res, args, custom_label)

    assert isinstance(outputs, dict)
    assert os.path.isdir(output_dir)

    keys_to_check = ['report', 'cvr', 'delay', 'denoised', 'etco2', 'vesselsignal', 'globalsignal', 'breathing_figure',
     'boldmean_figure', 'vesselsignal_figure', 'globalsignal_figure', 'cvr_figure', 'delay_figure', 'vesselmask_figure',
     'globalmask_figure', 'summary_reportlet', 'denoising_reportlet']

    assert keys_to_check == list(outputs.keys())

    if os.path.isdir(output_dir):
        rmtree(output_dir)

def test_get_physio_data():
    """
        Function to test get_physio_data()

    """
    from ..io_tools import get_physio_data
    from bids import BIDSLayout
    import numpy as np
    from pathlib import Path
    from shutil import rmtree

    test_root = '/tmp/tmp_pytest'

    if os.path.isdir(test_root):
        rmtree(test_root)


    bids_filter = dict()

    bids_filter['task'] = 'dummytask'
    bids_filter['subject'] = 'dummysub'
    bids_filter['space'] = 'dummyspace'

    data_dir = os.path.join(test_root, 'sub-' + bids_filter['subject'], 'func')

    Path(data_dir).mkdir(parents=True, exist_ok=True)

    fn = 'sub-' + bids_filter['subject'] + '_task-' + bids_filter['task'] + '_physio.tsv.gz'
    fn_json = 'sub-' + bids_filter['subject'] + '_task-' + bids_filter['task'] + '_physio.json'
    fn_full = os.path.join(data_dir, fn)
    fn_json_full = os.path.join(data_dir, fn_json)

    data = np.random.random([10, 2])

    np.savetxt(fn_full, data)

    json_content = """
    {
        "SamplingFrequency": 100,
        "StartTime": 0,
        "Columns": [
            "co2"
        ],
        "co2": {
            "Units": "dummyunits"
        }
    }
    """

    with open(fn_json_full, 'w') as f:
        f.write(json_content)

    layout = BIDSLayout(test_root, validate=False)

    physio = get_physio_data(bids_filter, layout)

    assert physio.units == 'dummyunits'
    assert np.all(physio.data == data.T[1])


def test_get_aroma_noise_ic_list():
    """
        Function to test get_aroma_noise_ic_list()

    """
    from ..io_tools import get_aroma_noise_ic_list
    from bids import BIDSLayout
    from pathlib import Path
    from shutil import rmtree

    test_root = '/tmp/tmp_pytest'

    if os.path.isdir(test_root):
        rmtree(test_root)

    Path(test_root).mkdir(parents=True, exist_ok=True)

    layout = BIDSLayout(test_root, validate=False)

    bids_filter = dict()

    bids_filter['task'] = 'dummytask'
    bids_filter['subject'] = 'dummysub'
    bids_filter['space'] = 'dummyspace'

    dummy_ica_list = '1,2,3,42'

    data_dir = os.path.join(test_root, 'derivatives', 'fmriprep', 'sub-' + bids_filter['subject'], 'func')

    Path(data_dir).mkdir(parents=True, exist_ok=True)

    fn = 'sub-' + bids_filter['subject'] + '_task-' + bids_filter['task'] + '_physio.tsv.gz'
    fn_full = os.path.join(data_dir, fn)

    with open(fn_full, 'w') as f:
        f.write(dummy_ica_list)

    # get_aroma_noise_ic_list(bids_filter, layout)

    # work in progress


>>>>>>> ade211a0
<|MERGE_RESOLUTION|>--- conflicted
+++ resolved
@@ -125,38 +125,6 @@
     assert e.type == SystemExit
 
 
-<<<<<<< HEAD
-def test_setup_output_dir():
-    """
-        Function to test setup_output_dir()
-
-    """
-    from ..io_tools import setup_output_dir
-    from bids import BIDSLayout
-    from argparse import Namespace
-    import os
-
-    # initiate dummy derivative folder
-
-    args = Namespace(**{'output_dir': '/tmp/tmp_pytest_output_dir'})
-    layout = BIDSLayout('.', validate=False)
-
-    version = 'some_dummy_version'
-
-    dataset_description = os.path.join(args.output_dir,
-                                       'dataset_description.json')
-
-    if os.path.isfile(dataset_description):
-        os.remove(dataset_description)
-
-    layout = setup_output_dir(args, version, layout)
-
-    assert os.path.isfile(dataset_description)
-    assert 'cvrmap' in layout.derivatives.keys()
-
-    if os.path.isfile(dataset_description):
-        os.remove(dataset_description)
-=======
 def test_set_flags():
     """
         Function to test set_flags()
@@ -318,4 +286,3 @@
     # work in progress
 
 
->>>>>>> ade211a0
