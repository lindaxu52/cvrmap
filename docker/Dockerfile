FROM ubuntu:20.04

# Update and install basic packages
RUN apt-get update
RUN apt-get -y upgrade
RUN apt-get update --fix-missing && apt-get -y upgrade
RUN apt-get install -y git
RUN apt-get install -y python3 pip

# Install cvrmap from github
RUN cd /opt && git clone https://github.com/ln2t/cvrmap.git
<<<<<<< HEAD
RUN cd /opt/cvrmap && git checkout highpassfiltering

=======
RUN cd /opt/cvrmap && git checkout fslregfilt
>>>>>>> 2f287a2f
RUN pip install -r /opt/cvrmap/requirements.txt

# Install FSL
COPY fsl_config.txt /root/fsl_config.txt
COPY fslinstaller.py /root/fslinstaller.py
RUN apt-get install -y python2
RUN python2 /root/fslinstaller.py < /root/fsl_config.txt

RUN cd
RUN cd

# Re-install cvrmap
RUN rm -rf /opt/cvrmap
RUN cd /opt && git clone https://github.com/ln2t/cvrmap.git
RUN cd /opt/cvrmap && git checkout fslregfilt

# Set entrypoint to entrypoint script
ENTRYPOINT ["/opt/cvrmap/docker/entrypoint.sh"]<|MERGE_RESOLUTION|>--- conflicted
+++ resolved
@@ -9,12 +9,7 @@
 
 # Install cvrmap from github
 RUN cd /opt && git clone https://github.com/ln2t/cvrmap.git
-<<<<<<< HEAD
-RUN cd /opt/cvrmap && git checkout highpassfiltering
-
-=======
 RUN cd /opt/cvrmap && git checkout fslregfilt
->>>>>>> 2f287a2f
 RUN pip install -r /opt/cvrmap/requirements.txt
 
 # Install FSL
