--- conflicted
+++ resolved
@@ -72,12 +72,7 @@
                 units = lf['co2']['Units']
                 if units == '%':
                     # convert % of co2 partial pressure to mmHg
-<<<<<<< HEAD
-                    data = data/7.6
-                    units = 'mmHg'
-=======
                     data = data*7.6
->>>>>>> 83ad96f8
                 else:
                     if not units == 'mmHg':
                         msg_warning('The units read from json file, %s, are unknown. This affects the units of CVR.' % str(units))
@@ -94,6 +89,7 @@
         self.data = data
         self.data_type = data_type
         self.path = data_path
+        self.units = units
 
     def nifti_load(self, path):
         """
